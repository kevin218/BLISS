<<<<<<< HEAD
# EXAMPLE USAGE: python example_bliss_transit_fitting.py -f ../../data/group0_gsc.joblib.save -p 'GJ 1214 b'

import argparse
import batman
import BLISS as bliss
import exoparams
import json
=======
import BLISS
>>>>>>> 00457a15
import matplotlib.pyplot as plt
import numpy as np

from functools import partial
from lmfit import Parameters, Minimizer, report_errors
from os import environ
from scipy import spatial 
from sklearn.externals import joblib
from statsmodels.robust import scale
from time import time

y,x = 0,1
ppm = 1e6

def setup_BLISS_inputs_from_file(dataDir, xBinSize=0.01, yBinSize=0.01, 
                                 xSigmaRange=4, ySigmaRange=4, fSigmaRange=4):
    """This function takes in the filename of the data (stored with sklearn-joblib),
        checks the data for outliers, establishes the interpolation grid, 
        computes the nearest neighbours between all data points and that grid, 
        and outputs the necessary values for using BLISS
        
        The `flux` is assumed to be pure stellar signal -- i.e. no planet. 
        BLISS is expected to be used inside a fitting routine where the transit has been `divided out`.
        This example here assumes that there is no transit or eclipse in the light curve data (i.e. `flux` == 'stellar flux').
        To use this with a light curve that contains a transit or eclipse, send the "residuals" to BLISS:
            - i.e. `flux = system_flux / transit_model`
    
    Written by C.Munoz 07-05-18
    Edited by J.Fraine 07-06-18
    Args:
        dataDir (str): the directory location for the joblib file containing the x,y,flux information
        
        xBinSize (float): distance in x-dimension to space interpolation grid
        yBinSize (float): distance in y-dimension to space interpolation grid
        xSigmaRange (float): relative distance in gaussian sigma space to reject x-outliers
        ySigmaRange (float): relative distance in gaussian sigma space to reject y-outliers
    Returns:
        xcenters (nDarray): X positions for centering analysis
        ycenters (nDarray): Y positions for centering analysis
        fluxes (nDarray): normalized photon counts from raw data
        flux_err (nDarray): normalized photon uncertainties
        knots (nDarray): locations and initial flux values (weights) for interpolation grid
        nearIndices (nDarray): nearest neighbour indices per point for location of nearest knots
        keep_inds (list): list of indicies to keep within the thresholds set
    
    """
<<<<<<< HEAD
    times, xcenters, ycenters, fluxes, flux_errs = bliss.extractData(dataDir)
    
    keep_inds = bliss.removeOutliers(xcenters, ycenters, x_sigma_cutoff=xSigmaRange, y_sigma_cutoff=ySigmaRange)
    #, fSigmaRange)
    
    knots = bliss.createGrid(xcenters[keep_inds], ycenters[keep_inds], xBinSize, yBinSize)
    knotTree = spatial.cKDTree(knots)
    nearIndices = bliss.nearestIndices(xcenters[keep_inds], ycenters[keep_inds], knotTree)
    
    return times, xcenters, ycenters, fluxes, flux_errs, knots, nearIndices, keep_inds

def deltaphase_eclipse(ecc, omega):
    return 0.5*( 1 + (4. / pi) * ecc * cos(omega))

def transit_model_func(model_params, times, ldtype='quadratic', transitType='primary'):
    # Transit Parameters
    u1      = model_params['u1'].value
    u2      = model_params['u2'].value
    
    if 'edepth' in model_params.keys() and model_params['edepth'] > 0:
        if 'ecc' in model_params.keys() and 'omega' in model_params.keys() and model_params['ecc'] > 0:
            delta_phase = deltaphase_eclipse(model_params['ecc'], model_params['omega'])
        else:
            delta_phase = 0.5
        
        t_secondary = model_params['tCenter'] + model_params['period']*delta_phase
        
    else:
        model_params.add('edepth', 0.0, False)
    
    rprs  = np.sqrt(model_params['tdepth'].value)
    
    bm_params           = batman.TransitParams() # object to store transit parameters
    
    bm_params.per       = model_params['period'].value   # orbital period
    bm_params.t0        = model_params['tCenter'].value  # time of inferior conjunction
    bm_params.inc       = model_params['inc'].value      # inclunaition in degrees
    bm_params.a         = model_params['aprs'].value     # semi-major axis (in units of stellar radii)
    bm_params.rp        = rprs     # planet radius (in units of stellar radii)
    bm_params.fp        = model_params['edepth'].value   # planet radius (in units of stellar radii)
    bm_params.ecc       = model_params['ecc'].value      # eccentricity
    bm_params.w         = model_params['omega'].value    # longitude of periastron (in degrees)
    bm_params.limb_dark = ldtype   # limb darkening model # NEED TO FIX THIS
    bm_params.u         = [u1, u2] # limb darkening coefficients # NEED TO FIX THIS
    
    m_eclipse = batman.TransitModel(bm_params, times, transittype=transitType)# initializes model
    
    return m_eclipse.light_curve(bm_params)

def residuals_func(model_params, times, xcenters, ycenters, fluxes, flux_errs, knots, nearIndices, keep_inds, 
                    xBinSize  = 0.1, yBinSize  = 0.1):
    intcpt = model_params['intcpt'] if 'intcpt' in model_params.keys() else 1.0 # default
    slope  = model_params['slope']  if 'slope'  in model_params.keys() else 0.0 # default
    crvtur = model_params['crvtur'] if 'crvtur' in model_params.keys() else 0.0 # default
    
    transit_model = transit_model_func(model_params, times[keep_inds])
    
    line_model    = intcpt + slope*(times[keep_inds]-times[keep_inds].mean()) \
                           + crvtur*(times[keep_inds]-times[keep_inds].mean())**2.
=======
    times, points, fluxes, flux_errs = BLISS.extractData(dataDir)
    points, fluxes = BLISS.removeOutliers(points, fluxes, xSigmaRange, ySigmaRange)
    knots = BLISS.createGrid(points, xBinSize, yBinSize)
    knotTree = spatial.cKDTree(knots)
    nearIndices = BLISS.nearestIndices(points, knotTree)
    normFactor = (1/xBinSize) * (1/yBinSize)
>>>>>>> 00457a15
    
    # setup non-systematics model (i.e. (star + planet) / star
    model         = transit_model*line_model
    
    # compute the systematics model (i.e. BLISS)
    sensitivity_map = bliss.BLISS(  xcenters[keep_inds], 
                                    ycenters[keep_inds], 
                                    fluxes[keep_inds], 
                                    knots, nearIndices, 
                                    xBinSize  = xBinSize, 
                                    yBinSize  = yBinSize
                                 )
    
    # Identify when something very weird happens, and the sensitivity_map fails
    #   This may be related to the outlier points that use KNN instead of interpolation
    #   We will mitigate these outliers by replacing them as the mean of their neighbours
    #       or the closest neighbour, in the corner cases
    nSig = 10
    vbad_sm = np.where(abs(sensitivity_map - np.median(sensitivity_map)) > nSig*scale.mad(sensitivity_map))[0]
    
    # Corner Cases that Cause Faults with Average Replacement
    if len(sensitivity_map)-1 in vbad_sm:
    	vbad_sm = np.array(list(set(vbad_sm) - set(len(sensitivity_map))))
    	end_corner_case = True
    else:
    	end_corner_case = False
    
    if 0 in vbad_sm:
    	vbad_sm = np.array(list(set(vbad_sm) - set([0])))
    	start_corner_case = True
    else:
    	start_corner_case = False

    # Default outlier mitigation
    sensitivity_map[vbad_sm] = 0.5*(sensitivity_map[vbad_sm-1] + sensitivity_map[vbad_sm+1])
    
    # Address outliers at the start and end of the array
    #   This is equivalent to the "nearest neighbour" interpolation
    if end_corner_case: sensitivity_map[-1] = sensitivity_map[2]
    if start_corner_case: sensitivity_map[0] = sensitivity_map[1]
    
    model = model * sensitivity_map
    
    return (model - fluxes[keep_inds]) / flux_errs[keep_inds] # should this be squared?

def generate_best_fit_solution(model_params, times, xcenters, ycenters, fluxes, knots, nearIndices, keep_inds, 
                                xBinSize  = 0.1, yBinSize  = 0.1):
    intcpt = model_params['intcpt'] if 'intcpt' in model_params.keys() else 1.0 # default
    slope  = model_params['slope']  if 'slope'  in model_params.keys() else 0.0 # default
    crvtur = model_params['crvtur'] if 'crvtur' in model_params.keys() else 0.0 # default
    
    transit_model = transit_model_func(model_params, times[keep_inds])
    
    line_model    = intcpt + slope*(times[keep_inds]-times[keep_inds].mean()) \
                           + crvtur*(times[keep_inds]-times[keep_inds].mean())**2.
    
    # setup non-systematics model (i.e. (star + planet) / star
    model         = transit_model*line_model
    
    # compute the systematics model (i.e. BLISS)
    sensitivity_map = bliss.BLISS(  xcenters[keep_inds], 
                                    ycenters[keep_inds], 
                                    fluxes[keep_inds], 
                                    knots, nearIndices, 
                                    xBinSize  = xBinSize, 
                                    yBinSize  = yBinSize
                                 )
    
    model = model * sensitivity_map
    
    output = {}
    output['full_model'] = model
    output['line_model'] = line_model
    output['transit_model'] = transit_model
    output['bliss_map'] = sensitivity_map
    
    return output

<<<<<<< HEAD
def exoparams_to_lmfit_params(planet_name):
    ep_params   = exoparams.PlanetParams(planet_name)
    iApRs       = ep_params.ar.value
    iEcc        = ep_params.ecc.value
    iInc        = ep_params.i.value
    iPeriod     = ep_params.per.value
    iTCenter    = ep_params.tt.value
    iTdepth     = ep_params.depth.value
    iOmega      = ep_params.om.value
    
    return iPeriod, iTCenter, iApRs, iInc, iTdepth, iEcc, iOmega
=======
interpolFluxes = BLISS.BLISS(points, fluxes, knots, nearIndices, 
                       xBinSize=xBinSize, yBinSize = yBinSize, 
                       normFactor=normFactor)
>>>>>>> 00457a15

ap = argparse.ArgumentParser()
ap.add_argument('-f', '--filename'      , type=str  , required=True , default=''  , help='File storing the times, xcenters, ycenters, fluxes, flux_errs')
ap.add_argument('-pn', '--planet_name'  , type=str  , required=True , default=''  , help='Either the string name of the planet from Exoplanets.org or a json file containing ')
ap.add_argument('-xb', '--xbinsize'     , type=float, required=False, default=0.1 , help='Stepsize in X-sigma to space the knots')
ap.add_argument('-yb', '--ybinsize'     , type=float, required=False, default=0.1 , help='Stepsize in Y-sigma to space the knots')
ap.add_argument('-pl', '--plot2screen'  , type=bool , required=False, default=False, help='Toggle whether to Plot to Screen or Not')
ap.add_argument('-sh', '--save_header'  , type=str  , required=False, default='rename_me_', help='Save name header to save LMFIT joblibe and plots to; set to `None` to dis saving')
ap.add_argument('-rm', '--run_mcmc_now' , type=bool , required=False, default=True, help='Toggle whether to Run LMFIT Now or just use the init values')
ap.add_argument('-rl', '--run_lmfit_now', type=bool , required=False, default=True, help='Toggle whether to Run the MCMC Now or just LMFIT/Init')

args = vars(ap.parse_args())

# dataDir = environ['HOME'] + "/Research/PlanetName/data/centers_and_flux_data.joblib.save"
dataDir       = args['filename']
xBinSize      = args['xbinsize']
yBinSize      = args['ybinsize']
planet_name   = args['planet_name']
plot_now      = args['plot2screen']
save_header   = args['save_header']
run_mcmc_now  = args['run_mcmc_now']
run_lmfit_now = args['run_lmfit_now']

init_u1, init_u2, init_u3, init_u4, init_fpfs = None, None, None, None, None

if planet_name[-5:] == '.json':
    with open(planet_name, 'r') as file_in:
        planet_json = json.load(file_in)
    init_period = planet_json['period']
    init_t0     = planet_json['t0']
    init_aprs   = planet_json['aprs']
    init_inc    = planet_json['inc']
    
    if 'tdepth' in planet_json.keys():
        init_tdepth   = planet_json['tdepth']
    elif 'rprs' in planet_json.keys():
        init_tdepth   = planet_json['rprs']**2
    elif 'rp' in planet_json.keys():
        init_tdepth   = planet_json['rp']**2
    else:
        raise ValueError("Eitehr `tdepth` or `rprs` or `rp` (in relative units) \
                            must be included in {}".format(planet_name))
    
    init_fpfs   = planet_json['fpfs'] if 'fpfs' in planet_json.keys() else 500 / ppm
    init_ecc    = planet_json['ecc']
    init_omega  = planet_json['omega']
    init_u1     = planet_json['u1'] if 'u1' in planet_json.keys() else None
    init_u2     = planet_json['u2'] if 'u2' in planet_json.keys() else None
    init_u3     = planet_json['u3'] if 'u3' in planet_json.keys() else None
    init_u4     = planet_json['u4'] if 'u4' in planet_json.keys() else None
    
    if 'planet name' in planet_json.keys():
        planet_name = planet_json['planet name']
    else:
        # Assume the json file name is the planet name
        #   This is a bad assumption; but it is one that users will understand
        print("'planet name' is not inlcude in {};".format(planet_name), end=" ")
        planet_name = planet_name.split('.json')[0]
        print(" assuming the 'planet name' is {}".format(planet_name))    
else:
    init_period, init_t0, init_aprs, init_inc, init_tdepth, init_ecc, init_omega = exoparams_to_lmfit_params(planet_name)

init_fpfs = 500 / ppm if init_fpfs is None else init_fpfs
init_u1   = 0.1 if init_u1 is None else init_u1
init_u2   = 0.0 if init_u2 is None else init_u2
init_u3   = 0.0 if init_u3 is None else init_u3
init_u4   = 0.0 if init_u4 is None else init_u4

print('Acquiring Data')
times, xcenters, ycenters, fluxes, flux_errs, knots, nearIndices, keep_inds = setup_BLISS_inputs_from_file(dataDir)

print('Fixing Time Stamps')
len_init_t0 = len(str(int(init_t0)))
len_times = len(str(int(times.mean())))

# Check if `init_t0` is in JD or MJD
if len_init_t0 == 7 and len_times != 7:
    if len_times == 5:
        init_t0 = init_t0 - 2400000.5
    elif len_times == 4:
        init_t0 = init_t0 - 2450000.5
    else:
        raise ValueError('The `init_t0` is {} and `times.mean()` is {}'.format(int(init_t0), int(times.mean())))

# Check if `init_t0` is in MJD or Simplified-MJD
if len(str(int(init_t0))) > len(str(int(times.mean()))): init_t0 = init_t0 - 50000

print('Initializing Parameters')
initialParams = Parameters()

# fluxes_std = np.std(fluxes/np.median(fluxes))

initialParams.add_many(
    ('period'   , init_period, False),
    ('tCenter'  , init_t0    , True  , init_t0 - 0.1, init_t0 + 0.1),
    ('inc'      , init_inc   , False, 80.0, 90.),
    ('aprs'     , init_aprs  , False, 0.0, 100.),
    ('tdepth'   , init_tdepth, True , 0.0, 0.3 ),
    ('edepth'   , init_fpfs  , False, 0.0, 0.05),
    ('ecc'      , init_ecc   , False, 0.0, 1.0 ),
    ('omega'    , init_omega , False, 0.0, 1.0 ),
    ('u1'       , init_u1    , True , 0.0, 1.0 ),
    ('u2'       , init_u2    , True, 0.0, 1.0 ),
    ('intcpt'   , 1.0        , True ),#, 1.0-1e-3 + 1.0+1e-3),
    ('slope'    , 0.0        , True ),
    ('crvtur'   , 0.0        , False))

# Reduce the number of inputs in the objective function sent to LMFIT
#   by setting the static vectors as static in the wrapper function
partial_residuals  = partial(residuals_func, 
                             times       = times,
                             xcenters    = xcenters, 
                             ycenters    = ycenters, 
                             fluxes      = fluxes / np.median(fluxes), 
                             flux_errs   = flux_errs / np.median(fluxes),
                             knots       = knots,
                             nearIndices = nearIndices,
                             keep_inds   = keep_inds
                             )

if run_lmfit_now:
    print('LM-Fitting the Model')
    # Setup up the call to minimize the residuals (i.e. ChiSq)
    mle0  = Minimizer(partial_residuals, initialParams)

    start = time()

    fitResult = mle0.leastsq() # Go-Go Gadget Fitting Routine

    print("LMFIT operation took {} seconds".format(time()-start))

    if save_header is not '': joblib.dump(fitResult, '{}_LMFIT_fitResults.joblib.save'.format(save_header))
    
    report_errors(fitResult.params)
else:
    fitResult.params = initialParams

print('Establishing the Best Fit Solution')
bf_model_set = generate_best_fit_solution(fitResult.params, 
                                            times, xcenters, ycenters, fluxes / np.median(fluxes), 
                                            knots, nearIndices, keep_inds, 
                                            xBinSize  = xBinSize, yBinSize  = yBinSize)

bf_full_model    = bf_model_set['full_model']
bf_line_model    = bf_model_set['line_model']
bf_transit_model = bf_model_set['transit_model']
bf_bliss_map     = bf_model_set['bliss_map']

nSig = 10
good_bf = np.where(abs(bf_full_model - np.median(bf_full_model)) < nSig*scale.mad(bf_full_model))[0]

# print('FINDME:', (fluxes[keep_inds]).mean(),
#         bf_full_model.mean(), bf_line_model.mean(), bf_transit_model.mean(), bf_bliss_map.mean())

# plt.hist(bf_full_model,bins=bf_full_model.size//10)
# plt.show()

if plot_now or save_header is not '':
    print('Plotting the Correlations')
    fig1 = plt.figure()
    ax11 = fig1.add_subplot(221)
    ax12 = fig1.add_subplot(222)
    ax21 = fig1.add_subplot(223)
    ax22 = fig1.add_subplot(224)

    ax11.scatter(xcenters[keep_inds][good_bf], fluxes[keep_inds][good_bf], s=0.1, alpha=0.1)
    ax12.scatter(ycenters[keep_inds][good_bf], fluxes[keep_inds][good_bf], s=0.1, alpha=0.1)
    ax21.scatter(xcenters[keep_inds][good_bf], ycenters[keep_inds][good_bf],
                    s=0.1, alpha=0.1, c=(bf_bliss_map*bf_line_model)[good_bf])
    ax22.scatter(xcenters[keep_inds][good_bf], ycenters[keep_inds][good_bf],
                    s=0.1, alpha=0.1, c=(fluxes[keep_inds]-bf_full_model)[good_bf]**2)

    ax11.set_title('Xcenters vs Normalized Flux')
    ax21.set_title('Ycenters vs Normalized Flux')
    ax12.set_title('X\&Y Centers vs Bliss Map')
    ax22.set_title('X\&Y Centers vs Residuals (Flux - Bliss Map)')

    nSig = 3
    xCtr = xcenters[keep_inds][good_bf].mean()
    xSig = xcenters[keep_inds][good_bf].std()

    yCtr = ycenters[keep_inds][good_bf].mean()
    ySig = ycenters[keep_inds][good_bf].std()

    ax11.set_xlim(xCtr - nSig * xSig, xCtr + nSig * xSig)
    ax12.set_xlim(yCtr - nSig * ySig, yCtr + nSig * ySig)
    ax21.set_xlim(xCtr - nSig * xSig, xCtr + nSig * xSig)
    ax21.set_ylim(yCtr - nSig * ySig, yCtr + nSig * ySig)
    ax22.set_xlim(xCtr - nSig * xSig, xCtr + nSig * xSig)
    ax22.set_ylim(yCtr - nSig * ySig, yCtr + nSig * ySig)

    mng = plt.get_current_fig_manager()
    mng.window.showMaximized()
    # plt.tight_layout()

    print('Plotting the Time Series')

    fig2 = plt.figure()
    ax1 = fig2.add_subplot(211)
    ax2 = fig2.add_subplot(212)
    ax1.scatter(times[keep_inds][good_bf], fluxes[keep_inds][good_bf] , s=0.1, alpha=0.1)
    ax1.scatter(times[keep_inds][good_bf], bf_full_model[good_bf], s=0.1, alpha=0.1)
    ax2.scatter(times[keep_inds][good_bf], (fluxes[keep_inds] - bf_full_model)[good_bf], s=0.1, alpha=0.1)

    ax1.set_title('{} Raw CH2 Light Curve with BLISS + Linear + BATMAN Model'.format(planet_name))
    ax2.set_title('{} Raw CH2 Residuals (blue - orange above)'.format(planet_name))

    mng = plt.get_current_fig_manager()
    mng.window.showMaximized()
    # plt.tight_layout()
    
    if plot_now: plt.show()
    
    if save_header is not 'None': 
        fig1.savefig('{}_fig1_BLISS_Correlations_Plots_with_LMFIT.png'.format(save_header))
        fig2.savefig('{}_fig2_BLISS_Time_Series_Fits_and_Residuals_with_LMFIT.png'.format(save_header))

if run_mcmc_now:
    print("MCMC Sampling the Posterior Space")
    
    mle0.params.add('f', value=1, min=0.001, max=2)
    
    def logprior_func(p):
        return 0
    
    def lnprob(p):
        logprior = logprior_func(p)
        if not np.isfinite(logprior):
            return -np.inf
        
        resid = partial_residuals(p)
        s = p['f']
        resid *= 1 / s
        resid *= resid
        resid += np.log(2 * np.pi * s**2)
        return -0.5 * np.sum(resid) + logprior
    
    mini  = Minimizer(lnprob, mle0.params)
    
    start = time()
    
    #import emcee
    #res = emcee.sampler(lnlikelihood = lnprob, lnprior=logprior_func)

    res   = mini.emcee(params=mle0.params, steps=100, nwalkers=100, burn=1, thin=10, ntemps=1,
                        pos=None, reuse_sampler=False, workers=1, float_behavior='posterior',
                        is_weighted=True, seed=None)
    
    print("MCMC operation took {} seconds".format(time()-start))
    emcee_save_name = 'emcee'+dataDir[35:54]+'.joblib.save'
    print("Saving EMCEE results to {}".format(emcee_save_name))
    joblib.dump(res,emcee_save_name)
    
    res_var_names = np.array(res.var_names)
    res_flatchain = np.array(res.flatchain)
    res_df = DataFrame(res_flatchain, columns=res_var_names)
    res_df = res_df.drop(['u2','slope'], axis=1)
    print(res_df)
    
    corner_kw = dict(levels=[0.68, 0.95, 0.997], plot_datapoints=False, 
                        smooth=True, smooth1d=True, bins=100, 
                        range=[(54945,54990),(0.01357,0.01385),(0.1097,0.11035),\
                                    (0.996,1.002), (0.998,1.003)], 
                        plot_density=False, fill_contours=True, color='darkblue')
    
    corner.corner(res_df, **corner_kw)
    corner_save_name = 'corner'+dataDir[35:54]
    print('Saving MCMC Corner Plot to '.format(corner_save_name))
    plt.savefig(corner_save_name)<|MERGE_RESOLUTION|>--- conflicted
+++ resolved
@@ -1,4 +1,3 @@
-<<<<<<< HEAD
 # EXAMPLE USAGE: python example_bliss_transit_fitting.py -f ../../data/group0_gsc.joblib.save -p 'GJ 1214 b'
 
 import argparse
@@ -6,9 +5,6 @@
 import BLISS as bliss
 import exoparams
 import json
-=======
-import BLISS
->>>>>>> 00457a15
 import matplotlib.pyplot as plt
 import numpy as np
 
@@ -55,7 +51,6 @@
         keep_inds (list): list of indicies to keep within the thresholds set
     
     """
-<<<<<<< HEAD
     times, xcenters, ycenters, fluxes, flux_errs = bliss.extractData(dataDir)
     
     keep_inds = bliss.removeOutliers(xcenters, ycenters, x_sigma_cutoff=xSigmaRange, y_sigma_cutoff=ySigmaRange)
@@ -115,14 +110,6 @@
     
     line_model    = intcpt + slope*(times[keep_inds]-times[keep_inds].mean()) \
                            + crvtur*(times[keep_inds]-times[keep_inds].mean())**2.
-=======
-    times, points, fluxes, flux_errs = BLISS.extractData(dataDir)
-    points, fluxes = BLISS.removeOutliers(points, fluxes, xSigmaRange, ySigmaRange)
-    knots = BLISS.createGrid(points, xBinSize, yBinSize)
-    knotTree = spatial.cKDTree(knots)
-    nearIndices = BLISS.nearestIndices(points, knotTree)
-    normFactor = (1/xBinSize) * (1/yBinSize)
->>>>>>> 00457a15
     
     # setup non-systematics model (i.e. (star + planet) / star
     model         = transit_model*line_model
@@ -201,7 +188,7 @@
     
     return output
 
-<<<<<<< HEAD
+
 def exoparams_to_lmfit_params(planet_name):
     ep_params   = exoparams.PlanetParams(planet_name)
     iApRs       = ep_params.ar.value
@@ -213,11 +200,6 @@
     iOmega      = ep_params.om.value
     
     return iPeriod, iTCenter, iApRs, iInc, iTdepth, iEcc, iOmega
-=======
-interpolFluxes = BLISS.BLISS(points, fluxes, knots, nearIndices, 
-                       xBinSize=xBinSize, yBinSize = yBinSize, 
-                       normFactor=normFactor)
->>>>>>> 00457a15
 
 ap = argparse.ArgumentParser()
 ap.add_argument('-f', '--filename'      , type=str  , required=True , default=''  , help='File storing the times, xcenters, ycenters, fluxes, flux_errs')
